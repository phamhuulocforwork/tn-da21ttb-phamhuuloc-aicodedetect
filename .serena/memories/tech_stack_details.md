# Tech Stack Details - Chi tiết công nghệ sử dụng

## Core ML/Data Science Stack
### Python Dependencies (src/src/requirements.txt):
- **numpy==1.26**: Numerical computing
- **pandas==2.0.3**: Data manipulation và analysis
- **scikit-learn==1.3.0**: Machine learning algorithms
- **matplotlib==3.7.2**: Data visualization
- **seaborn==0.12.2**: Statistical visualization
- **tqdm==4.65.0**: Progress bars

<<<<<<< Updated upstream
## Backend API (src/backend/)

- **FastAPI** 0.104.1 - Modern Python web framework
- **uvicorn** 0.24.0 - ASGI server với hot reload
- **python-multipart** 0.0.6 - File upload support
- **CORS middleware** - Cho phép frontend truy cập API
- **Cổng mặc định**: 8000
- **API Documentation**: http://localhost:8000/docs
=======
### Development Environment:
- **Python**: Version 3.x
- **Jupyter Notebook**: Interactive development (index.ipynb)
- **Environment**: WSL2 Linux (6.6.87.2-microsoft-standard-WSL2)

## Frontend Stack (Next.js Application)
### Core Framework:
- **Next.js**: 15.3.5 (với App Router)
- **React**: 19.0.0 (latest stable)
- **TypeScript**: ^5.x
- **Node.js**: Version compatible với Next.js 15
>>>>>>> Stashed changes

### UI Libraries và Components:
- **TailwindCSS**: ^4.x (utility-first CSS)
- **Radix UI**: 
  - @radix-ui/react-select: ^2.2.5 (dropdown components)
  - radix-ui: ^1.4.2 (general components)
- **Lucide React**: ^0.525.0 (icons)
- **@firecms/neat**: ^0.4.0 (UI enhancements)

### Code Editor Integration:
- **@monaco-editor/react**: ^4.7.0 (VS Code editor trong browser)
- **highlight.js**: ^11.11.1 (syntax highlighting)

### Styling và Animation:
- **Framer Motion**: ^12.23.6 (animations)
- **next-themes**: ^0.4.6 (dark/light mode)
- **class-variance-authority**: ^0.7.1 (conditional styling)
- **clsx**: ^2.1.1 (className utilities)
- **tailwind-merge**: ^3.3.1 (merge Tailwind classes)

### 3D Graphics:
- **three.js**: ^0.77.1 (3D graphics, có thể cho visualization)

### Development Tools:
- **ESLint**: ^9 với config-next
- **Prettier**: ^3.5.2 với multiple plugins:
  - prettier-plugin-organize-imports: ^4.1.0
  - prettier-plugin-tailwindcss: ^0.6.11
  - @trivago/prettier-plugin-sort-imports: ^5.2.2
- **@tailwindcss/postcss**: ^4
- **tw-animate-css**: ^1.3.5

### Scripts Available:
```bash
npm run dev          # Development với Turbopack
npm run build        # Production build
npm run start        # Production server
npm run lint         # ESLint check
npm run format       # Prettier formatting
npm run clean        # Remove .next
npm run clean:all    # Remove .next và node_modules
```

## Backend Stack (FastAPI)
### Core:
- **FastAPI**: Python web framework
- **uvicorn**: ASGI server
- **python-multipart**: File upload support

### Environment:
- **Virtual Environment**: `src/backend/venv/`
- **Development**: Makefile cho setup commands

## AI Integration
### APIs:
- **Google Gemini API**: Code generation cho AI samples
- **Environment Variables**: API keys trong .env files

## Development Environment
### OS & Shell:
- **Linux**: 6.6.87.2-microsoft-standard-WSL2
- **Shell**: /usr/bin/zsh
- **Workspace**: `/home/huuloc/Github/tn-da21ttb-phamhuuloc-aicodedetect-ml-py`

### IDE/Editor:
- **Cursor**: Primary IDE
- **VS Code**: Compatible environment
- **Configuration files**:
  - .cursorignore, .editorconfig
  - ESLint, Prettier configs

## Build Tools & Configuration
### Package Managers:
- **npm**: Frontend dependencies
- **pip**: Python dependencies
- **Makefile**: Automation scripts

### Configuration Files:
- **next.config.ts**: Next.js configuration
- **tsconfig.json**: TypeScript settings
- **postcss.config.mjs**: PostCSS processing
- **components.json**: Radix UI setup

## Version Control & Quality
- **Git**: Source control với .gitignore files
- **Code Quality**: ESLint + Prettier integration
- **Type Safety**: Full TypeScript coverage
- **Performance**: Next.js 15 với Turbopack bundler

## Current Issues với Tech Stack:
- ML dependencies có thể cần update (scikit-learn 1.3.0 không phải latest)
- Model performance issues có thể do version compatibility
- Cần review Python package versions cho production readiness<|MERGE_RESOLUTION|>--- conflicted
+++ resolved
@@ -1,7 +1,9 @@
 # Tech Stack Details - Chi tiết công nghệ sử dụng
 
 ## Core ML/Data Science Stack
+
 ### Python Dependencies (src/src/requirements.txt):
+
 - **numpy==1.26**: Numerical computing
 - **pandas==2.0.3**: Data manipulation và analysis
 - **scikit-learn==1.3.0**: Machine learning algorithms
@@ -9,7 +11,6 @@
 - **seaborn==0.12.2**: Statistical visualization
 - **tqdm==4.65.0**: Progress bars
 
-<<<<<<< Updated upstream
 ## Backend API (src/backend/)
 
 - **FastAPI** 0.104.1 - Modern Python web framework
@@ -18,33 +19,23 @@
 - **CORS middleware** - Cho phép frontend truy cập API
 - **Cổng mặc định**: 8000
 - **API Documentation**: http://localhost:8000/docs
-=======
-### Development Environment:
-- **Python**: Version 3.x
-- **Jupyter Notebook**: Interactive development (index.ipynb)
-- **Environment**: WSL2 Linux (6.6.87.2-microsoft-standard-WSL2)
-
-## Frontend Stack (Next.js Application)
-### Core Framework:
-- **Next.js**: 15.3.5 (với App Router)
-- **React**: 19.0.0 (latest stable)
-- **TypeScript**: ^5.x
-- **Node.js**: Version compatible với Next.js 15
->>>>>>> Stashed changes
 
 ### UI Libraries và Components:
+
 - **TailwindCSS**: ^4.x (utility-first CSS)
-- **Radix UI**: 
+- **Radix UI**:
   - @radix-ui/react-select: ^2.2.5 (dropdown components)
   - radix-ui: ^1.4.2 (general components)
 - **Lucide React**: ^0.525.0 (icons)
 - **@firecms/neat**: ^0.4.0 (UI enhancements)
 
 ### Code Editor Integration:
+
 - **@monaco-editor/react**: ^4.7.0 (VS Code editor trong browser)
 - **highlight.js**: ^11.11.1 (syntax highlighting)
 
 ### Styling và Animation:
+
 - **Framer Motion**: ^12.23.6 (animations)
 - **next-themes**: ^0.4.6 (dark/light mode)
 - **class-variance-authority**: ^0.7.1 (conditional styling)
@@ -52,9 +43,11 @@
 - **tailwind-merge**: ^3.3.1 (merge Tailwind classes)
 
 ### 3D Graphics:
+
 - **three.js**: ^0.77.1 (3D graphics, có thể cho visualization)
 
 ### Development Tools:
+
 - **ESLint**: ^9 với config-next
 - **Prettier**: ^3.5.2 với multiple plugins:
   - prettier-plugin-organize-imports: ^4.1.0
@@ -64,6 +57,7 @@
 - **tw-animate-css**: ^1.3.5
 
 ### Scripts Available:
+
 ```bash
 npm run dev          # Development với Turbopack
 npm run build        # Production build
@@ -75,27 +69,35 @@
 ```
 
 ## Backend Stack (FastAPI)
+
 ### Core:
+
 - **FastAPI**: Python web framework
 - **uvicorn**: ASGI server
 - **python-multipart**: File upload support
 
 ### Environment:
+
 - **Virtual Environment**: `src/backend/venv/`
 - **Development**: Makefile cho setup commands
 
 ## AI Integration
+
 ### APIs:
+
 - **Google Gemini API**: Code generation cho AI samples
 - **Environment Variables**: API keys trong .env files
 
 ## Development Environment
+
 ### OS & Shell:
+
 - **Linux**: 6.6.87.2-microsoft-standard-WSL2
 - **Shell**: /usr/bin/zsh
 - **Workspace**: `/home/huuloc/Github/tn-da21ttb-phamhuuloc-aicodedetect-ml-py`
 
 ### IDE/Editor:
+
 - **Cursor**: Primary IDE
 - **VS Code**: Compatible environment
 - **Configuration files**:
@@ -103,24 +105,29 @@
   - ESLint, Prettier configs
 
 ## Build Tools & Configuration
+
 ### Package Managers:
+
 - **npm**: Frontend dependencies
 - **pip**: Python dependencies
 - **Makefile**: Automation scripts
 
 ### Configuration Files:
+
 - **next.config.ts**: Next.js configuration
 - **tsconfig.json**: TypeScript settings
 - **postcss.config.mjs**: PostCSS processing
 - **components.json**: Radix UI setup
 
 ## Version Control & Quality
+
 - **Git**: Source control với .gitignore files
 - **Code Quality**: ESLint + Prettier integration
 - **Type Safety**: Full TypeScript coverage
 - **Performance**: Next.js 15 với Turbopack bundler
 
 ## Current Issues với Tech Stack:
+
 - ML dependencies có thể cần update (scikit-learn 1.3.0 không phải latest)
 - Model performance issues có thể do version compatibility
 - Cần review Python package versions cho production readiness